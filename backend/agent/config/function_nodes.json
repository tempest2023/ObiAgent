{
  "nodes": {
    "web_search": {
      "name": "web_search",
      "description": "Search the web for current information",
      "category": "search",
      "permission_level": "none",
      "inputs": ["query", "num_results"],
      "outputs": ["search_results"],
      "examples": [
        {
          "query": "flight prices Los Angeles to Shanghai",
          "num_results": 5,
          "output": "Current flight prices and options"
        }
      ],
      "estimated_cost": 0.01,
      "estimated_time": 3,
      "module_path": "agent.function_nodes.web_search",
      "class_name": "WebSearchNode"
    },
    "result_summarizer": {
      "name": "result_summarizer",
      "description": "Summarize results and provide recommendations",
      "category": "analysis",
      "permission_level": "none",
      "inputs": ["results", "user_question"],
      "outputs": ["summary"],
      "examples": [
        {
          "results": "analysis_results",
          "user_question": "Help book a flight ticket from Los Angeles to Shanghai",
          "output": "Summary of findings and recommendations"
        }
      ],
      "estimated_cost": 0.03,
      "estimated_time": 5,
      "module_path": "agent.function_nodes.result_summarizer",
      "class_name": "ResultSummarizerNode"
    },
    "user_query": {
      "name": "user_query",
      "description": "Ask user for additional information or clarification",
      "category": "communication",
      "permission_level": "none",
      "inputs": ["question"],
      "outputs": ["user_response"],
      "examples": [
        {
          "question": "What is your budget range for this flight?",
          "output": "User's budget preference"
        }
      ],
      "estimated_cost": 0.0,
      "estimated_time": 30,
      "module_path": "agent.function_nodes.user_query",
      "class_name": "UserQueryNode"
    },
    "permission_request": {
      "name": "permission_request",
      "description": "Request user permission for sensitive operations (e.g., payment, booking, data access, external API, etc.)",
      "category": "communication",
      "permission_level": "none",
      "inputs": ["operation", "details", "permission_type"],
      "outputs": ["permission_granted"],
      "examples": [
        {
          "operation": "payment",
          "details": "Book flight for $850 using saved payment method",
          "output": "User's permission decision (inferred type: payment)"
        },
        {
          "operation": "access database",
          "details": "Read user table",
          "permission_type": "data_access",
          "output": "User's permission decision (explicit type: data_access)"
        }
      ],
      "estimated_cost": 0.0,
      "estimated_time": 60,
      "module_path": "agent.function_nodes.permission_request",
      "class_name": "PermissionRequestNode"
    },
    "data_formatter": {
      "name": "data_formatter",
      "description": "Format data for better presentation",
      "category": "transformation",
      "permission_level": "none",
      "inputs": ["raw_data", "format_type"],
      "outputs": ["formatted_data"],
      "examples": [
        {
          "raw_data": "flight_options",
          "format_type": "comparison_table",
          "output": "Formatted comparison table"
        }
      ],
      "estimated_cost": 0.01,
      "estimated_time": 2,
      "module_path": "agent.function_nodes.data_formatter",
      "class_name": "DataFormatterNode"
    },
    "firecrawl_scrape": {
      "name": "firecrawl_scrape",
      "description": "Scrape web content using Firecrawl API",
      "category": "search",
      "permission_level": "basic",
      "inputs": ["url", "scraping_options"],
      "outputs": ["scraped_content"],
      "examples": [
        {
          "url": "https://example.com/flight-info",
          "scraping_options": "extract prices and schedules",
          "output": "Scraped flight information"
        }
      ],
      "estimated_cost": 0.05,
      "estimated_time": 8,
      "module_path": "agent.function_nodes.firecrawl_scrape",
      "class_name": "FirecrawlScrapeNode"
    },
<<<<<<< HEAD
    "gmail_send_email": {
      "name": "gmail_send_email",
      "description": "Send emails via Gmail using Arcade API",
      "category": "communication",
      "permission_level": "sensitive",
      "inputs": ["user_id", "recipient", "subject", "body", "cc", "bcc", "attachments"],
      "outputs": ["gmail_send_result"],
      "examples": [
        {
          "user_id": "user123",
          "recipient": "example@gmail.com",
          "subject": "Meeting Update",
          "body": "The meeting has been rescheduled",
          "output": "Email sent successfully"
        }
      ],
      "estimated_cost": 0.01,
      "estimated_time": 5,
      "module_path": "agent.function_nodes.gmail_arcade",
      "class_name": "GmailSendEmailNode"
    },
    "gmail_read_emails": {
      "name": "gmail_read_emails",
      "description": "Read emails from Gmail using Arcade API",
      "category": "communication",
      "permission_level": "sensitive",
      "inputs": ["user_id", "max_results", "unread_only", "label"],
      "outputs": ["gmail_emails"],
      "examples": [
        {
          "user_id": "user123",
          "max_results": 10,
          "unread_only": true,
          "output": "List of recent emails"
        }
      ],
      "estimated_cost": 0.01,
      "estimated_time": 3,
      "module_path": "agent.function_nodes.gmail_arcade",
      "class_name": "GmailReadEmailsNode"
    },
    "gmail_search_emails": {
      "name": "gmail_search_emails",
      "description": "Search emails in Gmail using Arcade API",
      "category": "communication",
      "permission_level": "sensitive",
      "inputs": ["user_id", "search_query", "max_results"],
      "outputs": ["gmail_search_results"],
      "examples": [
        {
          "user_id": "user123",
          "search_query": "from:boss@company.com subject:urgent",
          "max_results": 20,
          "output": "Matching emails"
        }
      ],
      "estimated_cost": 0.01,
      "estimated_time": 4,
      "module_path": "agent.function_nodes.gmail_arcade",
      "class_name": "GmailSearchEmailsNode"
    },
    "gmail_auth": {
      "name": "gmail_auth",
      "description": "Authenticate with Gmail via Arcade",
      "category": "utility",
      "permission_level": "sensitive",
      "inputs": ["user_id", "scopes"],
      "outputs": ["gmail_auth_status"],
      "examples": [
        {
          "user_id": "user123",
          "scopes": ["gmail.send", "gmail.readonly"],
          "output": "Authentication successful"
        }
      ],
      "estimated_cost": 0.0,
      "estimated_time": 30,
      "module_path": "agent.function_nodes.gmail_arcade",
      "class_name": "GmailAuthNode"
    },
    "slack_send_message": {
      "name": "slack_send_message",
      "description": "Send messages to Slack channels using Arcade API",
      "category": "communication",
      "permission_level": "sensitive",
      "inputs": ["user_id", "channel", "message", "thread_ts"],
      "outputs": ["slack_send_result"],
      "examples": [
        {
          "user_id": "user123",
          "channel": "#general",
          "message": "Hello team! 👋",
          "output": "Message sent successfully"
        }
      ],
      "estimated_cost": 0.01,
      "estimated_time": 3,
      "module_path": "agent.function_nodes.slack_arcade",
      "class_name": "SlackSendMessageNode"
    },
    "slack_get_channels": {
      "name": "slack_get_channels",
      "description": "Get list of Slack channels using Arcade API",
      "category": "communication",
      "permission_level": "basic",
      "inputs": ["user_id", "types", "exclude_archived"],
      "outputs": ["slack_channels"],
      "examples": [
        {
          "user_id": "user123",
          "types": ["public_channel", "private_channel"],
          "output": "List of available channels"
        }
      ],
      "estimated_cost": 0.01,
      "estimated_time": 2,
      "module_path": "agent.function_nodes.slack_arcade",
      "class_name": "SlackGetChannelsNode"
    },
    "slack_get_messages": {
      "name": "slack_get_messages",
      "description": "Get messages from Slack channels using Arcade API",
      "category": "communication",
      "permission_level": "basic",
      "inputs": ["user_id", "channel", "count", "latest"],
      "outputs": ["slack_messages"],
      "examples": [
        {
          "user_id": "user123",
          "channel": "#general",
          "count": 50,
          "output": "Recent channel messages"
        }
      ],
      "estimated_cost": 0.01,
      "estimated_time": 3,
      "module_path": "agent.function_nodes.slack_arcade",
      "class_name": "SlackGetMessagesNode"
    },
    "slack_upload_file": {
      "name": "slack_upload_file",
      "description": "Upload files to Slack using Arcade API",
      "category": "communication",
      "permission_level": "sensitive",
      "inputs": ["user_id", "file_path", "channels", "title", "initial_comment"],
      "outputs": ["slack_upload_result"],
      "examples": [
        {
          "user_id": "user123",
          "file_path": "/path/to/file.pdf",
          "channels": ["#general"],
          "title": "Project Report",
          "output": "File uploaded successfully"
        }
      ],
      "estimated_cost": 0.02,
      "estimated_time": 8,
      "module_path": "agent.function_nodes.slack_arcade",
      "class_name": "SlackUploadFileNode"
    },
    "slack_auth": {
      "name": "slack_auth",
      "description": "Authenticate with Slack via Arcade",
      "category": "utility",
      "permission_level": "sensitive",
      "inputs": ["user_id", "scopes"],
      "outputs": ["slack_auth_status"],
      "examples": [
        {
          "user_id": "user123",
          "scopes": ["chat:write", "channels:read"],
          "output": "Authentication successful"
        }
      ],
      "estimated_cost": 0.0,
      "estimated_time": 30,
      "module_path": "agent.function_nodes.slack_arcade",
      "class_name": "SlackAuthNode"
    },
    "x_post_tweet": {
      "name": "x_post_tweet",
      "description": "Post tweets to X using Arcade API",
      "category": "communication",
      "permission_level": "sensitive",
      "inputs": ["user_id", "text", "reply_to", "media_ids"],
      "outputs": ["x_post_result"],
      "examples": [
        {
          "user_id": "user123",
          "text": "Hello world! 🌍 #FirstTweet",
          "output": "Tweet posted successfully"
        }
      ],
      "estimated_cost": 0.01,
      "estimated_time": 3,
      "module_path": "agent.function_nodes.x_arcade",
      "class_name": "XPostTweetNode"
    },
    "x_get_tweets": {
      "name": "x_get_tweets",
      "description": "Get tweets from X using Arcade API",
      "category": "communication",
      "permission_level": "basic",
      "inputs": ["user_id", "timeline_type", "count", "include_replies"],
      "outputs": ["x_tweets"],
      "examples": [
        {
          "user_id": "user123",
          "timeline_type": "home",
          "count": 20,
          "output": "Recent tweets from timeline"
        }
      ],
      "estimated_cost": 0.01,
      "estimated_time": 3,
      "module_path": "agent.function_nodes.x_arcade",
      "class_name": "XGetTweetsNode"
    },
    "x_get_user_profile": {
      "name": "x_get_user_profile",
      "description": "Get user profile from X using Arcade API",
      "category": "communication",
      "permission_level": "basic",
      "inputs": ["user_id", "target_username", "include_entities"],
      "outputs": ["x_user_profile"],
      "examples": [
        {
          "user_id": "user123",
          "target_username": "elonmusk",
          "output": "User profile information"
        }
      ],
      "estimated_cost": 0.01,
      "estimated_time": 2,
      "module_path": "agent.function_nodes.x_arcade",
      "class_name": "XGetUserProfileNode"
    },
    "x_like_tweet": {
      "name": "x_like_tweet",
      "description": "Like/unlike tweets on X using Arcade API",
      "category": "communication",
      "permission_level": "basic",
      "inputs": ["user_id", "tweet_id", "action"],
      "outputs": ["x_like_result"],
      "examples": [
        {
          "user_id": "user123",
          "tweet_id": "1234567890123456789",
          "action": "like",
          "output": "Tweet liked successfully"
        }
      ],
      "estimated_cost": 0.01,
      "estimated_time": 2,
      "module_path": "agent.function_nodes.x_arcade",
      "class_name": "XLikeTweetNode"
    },
    "x_auth": {
      "name": "x_auth",
      "description": "Authenticate with X via Arcade",
      "category": "utility",
      "permission_level": "sensitive",
      "inputs": ["user_id", "scopes"],
      "outputs": ["x_auth_status"],
      "examples": [
        {
          "user_id": "user123",
          "scopes": ["tweet.write", "users.read"],
          "output": "Authentication successful"
        }
      ],
      "estimated_cost": 0.0,
      "estimated_time": 30,
      "module_path": "agent.function_nodes.x_arcade",
      "class_name": "XAuthNode"
    },
    "linkedin_post_update": {
      "name": "linkedin_post_update",
      "description": "Post updates to LinkedIn using Arcade API",
      "category": "communication",
      "permission_level": "sensitive",
      "inputs": ["user_id", "text", "visibility", "media_url"],
      "outputs": ["linkedin_post_result"],
      "examples": [
        {
          "user_id": "user123",
          "text": "Excited to share my latest project! 🚀",
          "visibility": "PUBLIC",
          "output": "LinkedIn post created successfully"
        }
      ],
      "estimated_cost": 0.01,
      "estimated_time": 3,
      "module_path": "agent.function_nodes.linkedin_arcade",
      "class_name": "LinkedInPostUpdateNode"
    },
    "linkedin_get_profile": {
      "name": "linkedin_get_profile",
      "description": "Get LinkedIn profile using Arcade API",
      "category": "communication",
      "permission_level": "basic",
      "inputs": ["user_id", "profile_id", "fields"],
      "outputs": ["linkedin_profile"],
      "examples": [
        {
          "user_id": "user123",
          "profile_id": null,
          "fields": ["firstName", "lastName", "headline"],
          "output": "User profile information"
        }
      ],
      "estimated_cost": 0.01,
      "estimated_time": 2,
      "module_path": "agent.function_nodes.linkedin_arcade",
      "class_name": "LinkedInGetProfileNode"
    },
    "linkedin_send_message": {
      "name": "linkedin_send_message",
      "description": "Send messages on LinkedIn using Arcade API",
      "category": "communication",
      "permission_level": "sensitive",
      "inputs": ["user_id", "recipient_id", "message", "subject"],
      "outputs": ["linkedin_message_result"],
      "examples": [
        {
          "user_id": "user123",
          "recipient_id": "connection123",
          "message": "Hi! I'd love to connect about your recent post.",
          "output": "Message sent successfully"
        }
      ],
      "estimated_cost": 0.01,
      "estimated_time": 3,
      "module_path": "agent.function_nodes.linkedin_arcade",
      "class_name": "LinkedInSendMessageNode"
    },
    "linkedin_get_connections": {
      "name": "linkedin_get_connections",
      "description": "Get LinkedIn connections using Arcade API",
      "category": "communication",
      "permission_level": "basic",
      "inputs": ["user_id", "start", "count", "fields"],
      "outputs": ["linkedin_connections"],
      "examples": [
        {
          "user_id": "user123",
          "start": 0,
          "count": 50,
          "output": "List of LinkedIn connections"
        }
      ],
      "estimated_cost": 0.01,
      "estimated_time": 3,
      "module_path": "agent.function_nodes.linkedin_arcade",
      "class_name": "LinkedInGetConnectionsNode"
    },
    "linkedin_auth": {
      "name": "linkedin_auth",
      "description": "Authenticate with LinkedIn via Arcade",
      "category": "utility",
      "permission_level": "sensitive",
      "inputs": ["user_id", "scopes"],
      "outputs": ["linkedin_auth_status"],
      "examples": [
        {
          "user_id": "user123",
          "scopes": ["r_liteprofile", "w_member_social"],
          "output": "Authentication successful"
        }
      ],
      "estimated_cost": 0.0,
      "estimated_time": 30,
      "module_path": "agent.function_nodes.linkedin_arcade",
      "class_name": "LinkedInAuthNode"
    },
    "discord_send_message": {
      "name": "discord_send_message",
      "description": "Send messages to Discord channels using Arcade API",
      "category": "communication",
      "permission_level": "sensitive",
      "inputs": ["user_id", "channel_id", "message", "embed"],
      "outputs": ["discord_send_result"],
      "examples": [
        {
          "user_id": "user123",
          "channel_id": "1234567890123456789",
          "message": "Hello Discord! 🎮",
          "output": "Message sent successfully"
        }
      ],
      "estimated_cost": 0.01,
      "estimated_time": 3,
      "module_path": "agent.function_nodes.discord_arcade",
      "class_name": "DiscordSendMessageNode"
    },
    "discord_get_channels": {
      "name": "discord_get_channels",
      "description": "Get Discord channels using Arcade API",
      "category": "communication",
      "permission_level": "basic",
      "inputs": ["user_id", "guild_id", "channel_types"],
      "outputs": ["discord_channels"],
      "examples": [
        {
          "user_id": "user123",
          "guild_id": "1234567890123456789",
          "channel_types": ["text", "voice"],
          "output": "List of server channels"
        }
      ],
      "estimated_cost": 0.01,
      "estimated_time": 2,
      "module_path": "agent.function_nodes.discord_arcade",
      "class_name": "DiscordGetChannelsNode"
    },
    "discord_get_messages": {
      "name": "discord_get_messages",
      "description": "Get messages from Discord channels using Arcade API",
      "category": "communication",
      "permission_level": "basic",
      "inputs": ["user_id", "channel_id", "limit", "before"],
      "outputs": ["discord_messages"],
      "examples": [
        {
          "user_id": "user123",
          "channel_id": "1234567890123456789",
          "limit": 50,
          "output": "Recent channel messages"
        }
      ],
      "estimated_cost": 0.01,
      "estimated_time": 3,
      "module_path": "agent.function_nodes.discord_arcade",
      "class_name": "DiscordGetMessagesNode"
    },
    "discord_create_channel": {
      "name": "discord_create_channel",
      "description": "Create Discord channels using Arcade API",
      "category": "communication",
      "permission_level": "sensitive",
      "inputs": ["user_id", "guild_id", "name", "type"],
      "outputs": ["discord_create_channel_result"],
      "examples": [
        {
          "user_id": "user123",
          "guild_id": "1234567890123456789",
          "name": "new-channel",
          "type": "text",
          "output": "Channel created successfully"
        }
      ],
      "estimated_cost": 0.01,
      "estimated_time": 3,
      "module_path": "agent.function_nodes.discord_arcade",
      "class_name": "DiscordCreateChannelNode"
    },
    "discord_auth": {
      "name": "discord_auth",
      "description": "Authenticate with Discord via Arcade",
      "category": "utility",
      "permission_level": "sensitive",
      "inputs": ["user_id", "scopes"],
      "outputs": ["discord_auth_status"],
      "examples": [
        {
          "user_id": "user123",
          "scopes": ["bot", "messages.read", "messages.write"],
          "output": "Authentication successful"
        }
      ],
      "estimated_cost": 0.0,
      "estimated_time": 30,
      "module_path": "agent.function_nodes.discord_arcade",
      "class_name": "DiscordAuthNode"
=======
    "research_query_decomposer": {
      "name": "research_query_decomposer",
      "description": "Decompose complex research questions into manageable sub-questions with search strategies and priorities",
      "category": "analysis",
      "permission_level": "none",
      "inputs": ["research_question", "research_depth", "research_context"],
      "outputs": ["research_decomposition"],
      "examples": [
        {
          "research_question": "How is artificial intelligence transforming healthcare?",
          "research_depth": "comprehensive",
          "research_context": "medical_technology",
          "output": "Structured decomposition with 8-12 sub-questions, search strategies, and research plan"
        }
      ],
      "estimated_cost": 0.03,
      "estimated_time": 8,
      "module_path": "agent.function_nodes.research_query_decomposer",
      "class_name": "ResearchQueryDecomposerNode"
    },
    "multi_source_information_gatherer": {
      "name": "multi_source_information_gatherer",
      "description": "Gather and analyze information from multiple sources for research sub-questions with credibility assessment",
      "category": "analysis",
      "permission_level": "none",
      "inputs": ["current_sub_question", "search_results", "research_context"],
      "outputs": ["information_gathered"],
      "examples": [
        {
          "current_sub_question": "What are the current applications of AI in medical diagnosis?",
          "search_results": "web_search_results",
          "research_context": "healthcare_research",
          "output": "Structured information with key findings, data points, expert opinions, and source analysis"
        }
      ],
      "estimated_cost": 0.04,
      "estimated_time": 10,
      "module_path": "agent.function_nodes.multi_source_information_gatherer",
      "class_name": "MultiSourceInformationGathererNode"
    },
    "information_synthesizer": {
      "name": "information_synthesizer",
      "description": "Synthesize information from multiple research findings into coherent insights and identify patterns",
      "category": "analysis",
      "permission_level": "none",
      "inputs": ["research_findings", "research_scope", "main_question"],
      "outputs": ["research_synthesis"],
      "examples": [
        {
          "research_findings": "collected_research_data",
          "research_scope": "research_parameters",
          "main_question": "How is AI transforming healthcare?",
          "output": "Comprehensive synthesis with key insights, thematic analysis, conclusions, and gap identification"
        }
      ],
      "estimated_cost": 0.05,
      "estimated_time": 12,
      "module_path": "agent.function_nodes.information_synthesizer",
      "class_name": "InformationSynthesizerNode"
    },
    "citation_manager": {
      "name": "citation_manager",
      "description": "Create proper academic citations and manage source attribution for research findings",
      "category": "creation",
      "permission_level": "none",
      "inputs": ["research_findings", "search_results", "citation_style"],
      "outputs": ["citations"],
      "examples": [
        {
          "research_findings": "research_data_with_sources",
          "search_results": "source_references",
          "citation_style": "apa",
          "output": "Comprehensive citation database with proper formatting, credibility assessment, and bibliography"
        }
      ],
      "estimated_cost": 0.03,
      "estimated_time": 8,
      "module_path": "agent.function_nodes.citation_manager",
      "class_name": "CitationManagerNode"
    },
    "research_report_generator": {
      "name": "research_report_generator",
      "description": "Generate structured research reports from synthesized findings with proper citations and formatting",
      "category": "creation",
      "permission_level": "none",
      "inputs": ["research_synthesis", "citations", "report_config"],
      "outputs": ["research_report"],
      "examples": [
        {
          "research_synthesis": "synthesized_research_findings",
          "citations": "citation_database",
          "report_config": "comprehensive_academic_report",
          "output": "Professional research report with executive summary, detailed sections, citations, and recommendations"
        }
      ],
      "estimated_cost": 0.06,
      "estimated_time": 15,
      "module_path": "agent.function_nodes.research_report_generator",
      "class_name": "ResearchReportGeneratorNode"
>>>>>>> c6a41702
    }
  }
} <|MERGE_RESOLUTION|>--- conflicted
+++ resolved
@@ -119,7 +119,6 @@
       "module_path": "agent.function_nodes.firecrawl_scrape",
       "class_name": "FirecrawlScrapeNode"
     },
-<<<<<<< HEAD
     "gmail_send_email": {
       "name": "gmail_send_email",
       "description": "Send emails via Gmail using Arcade API",
@@ -594,7 +593,7 @@
       "estimated_time": 30,
       "module_path": "agent.function_nodes.discord_arcade",
       "class_name": "DiscordAuthNode"
-=======
+    },
     "research_query_decomposer": {
       "name": "research_query_decomposer",
       "description": "Decompose complex research questions into manageable sub-questions with search strategies and priorities",
@@ -694,7 +693,6 @@
       "estimated_time": 15,
       "module_path": "agent.function_nodes.research_report_generator",
       "class_name": "ResearchReportGeneratorNode"
->>>>>>> c6a41702
     }
   }
 } 